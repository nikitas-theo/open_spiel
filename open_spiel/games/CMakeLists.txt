--- conflicted
+++ resolved
@@ -39,13 +39,10 @@
   coordinated_mp.h
   cursor_go.cc
   cursor_go.h
-<<<<<<< HEAD
   dark_chess.cc
   dark_chess.h
-=======
   dark_hex.cc
   dark_hex.h
->>>>>>> 2f2e0e71
   deep_sea.cc
   deep_sea.h
   efg_game.cc
@@ -285,15 +282,13 @@
                $<TARGET_OBJECTS:tests>)
 add_test(cursor_go_test cursor_go_test)
 
-<<<<<<< HEAD
 add_executable(dark_chess_test dark_chess_test.cc ${OPEN_SPIEL_OBJECTS}
         $<TARGET_OBJECTS:tests>)
 add_test(dark_chess_test dark_chess_test)
-=======
+
 add_executable(dark_hex_test dark_hex_test.cc ${OPEN_SPIEL_OBJECTS}
                $<TARGET_OBJECTS:tests>)
 add_test(dark_hex_test dark_hex_test)
->>>>>>> 2f2e0e71
 
 add_executable(deep_sea_test deep_sea_test.cc ${OPEN_SPIEL_OBJECTS}
                $<TARGET_OBJECTS:tests>)
